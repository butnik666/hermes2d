#add_executable(${PROJECT_NAME} main.cpp)

# Each example can define the particular hermes library to link with, or not
# define anything, in which case the "real" version will be used if hermes was
# built with "real" support, otherwise the "complex" version will be used:
if(NOT DEFINED HERMES)
    if(H2D_REAL)
        set(HERMES ${HERMES_REAL_BIN})
    else(H2D_REAL)
        set(HERMES ${HERMES_CPLX_BIN})
    endif(H2D_REAL)
endif(NOT DEFINED HERMES)

<<<<<<< HEAD
if(H2D_COMPLEX)
# if the complex version is being used, define 'H2D_COMPLEX'
if(${HERMES} STREQUAL ${HERMES_CPLX_BIN})
    set_target_properties(${PROJECT_NAME} PROPERTIES COMPILE_FLAGS -DH2D_COMPLEX)
=======
set(HERMES_FLAGS "")

if(COMPLEX)
# if the complex version is being used, define 'COMPLEX'
if(${HERMES} STREQUAL ${HERMES_CPLX_BIN})
		set(HERMES_FLAGS "${HERMES_FLAGS} -DCOMPLEX")
>>>>>>> 742a1474
endif(${HERMES} STREQUAL ${HERMES_CPLX_BIN})
endif(H2D_COMPLEX)

set_target_properties(${PROJECT_NAME} PROPERTIES COMPILE_FLAGS "${HERMES_FLAGS}")

include_directories(${UMFPACK_INCLUDE_DIR} ${AMD_INCLUDE_DIR})
include_directories(${CMAKE_CURRENT_SOURCE_DIR})
include_directories(${hermes2d_SOURCE_DIR}/src)
include_directories(${TRILINOS_INCLUDE_DIR})
target_link_libraries(${PROJECT_NAME} ${HERMES} ${UMFPACK_LIBRARY}
        ${AMD_LIBRARY} ${BLAS_LIBRARIES} ${LAPACK_LIBRARIES} ${TRILINOS_LIBRARIES})
add_dependencies(${PROJECT_NAME} ${HERMES})<|MERGE_RESOLUTION|>--- conflicted
+++ resolved
@@ -11,19 +11,10 @@
     endif(H2D_REAL)
 endif(NOT DEFINED HERMES)
 
-<<<<<<< HEAD
 if(H2D_COMPLEX)
 # if the complex version is being used, define 'H2D_COMPLEX'
 if(${HERMES} STREQUAL ${HERMES_CPLX_BIN})
     set_target_properties(${PROJECT_NAME} PROPERTIES COMPILE_FLAGS -DH2D_COMPLEX)
-=======
-set(HERMES_FLAGS "")
-
-if(COMPLEX)
-# if the complex version is being used, define 'COMPLEX'
-if(${HERMES} STREQUAL ${HERMES_CPLX_BIN})
-		set(HERMES_FLAGS "${HERMES_FLAGS} -DCOMPLEX")
->>>>>>> 742a1474
 endif(${HERMES} STREQUAL ${HERMES_CPLX_BIN})
 endif(H2D_COMPLEX)
 
