--- conflicted
+++ resolved
@@ -620,17 +620,12 @@
        // assemble surface integrals now: loop through boundary edges of the element
       for (unsigned int edge = 0; edge < e0->nvert; edge++)
       {
-<<<<<<< HEAD
-=======
-//        if (!bnd[edge]) continue;
->>>>>>> 742a1474
         marker = ep[edge].marker;
         // obtain the list of shape functions which are nonzero on this edge
         for (unsigned int i = 0; i < s->idx.size(); i++) {
           if (e[i] == NULL) continue;
           j = s->idx[i];
           nat[j] = (spaces[j]->bc_type_callback(marker) == BC_NATURAL);
-<<<<<<< HEAD
           int type_of_space = spaces[j]->get_type();
 
           if (type_of_space == 3) // case when we are in L2 space
@@ -638,10 +633,6 @@
           else
           	spaces[j]->get_edge_assembly_list(e[i], edge, al + j);
 
-=======
-//          if ((nat[j] = (spaces[j]->bc_type_callback(marker) == BC_NATURAL)))
-            spaces[j]->get_edge_assembly_list(e[i], edge, al + j);
->>>>>>> 742a1474
         }
 
         if(bnd[edge] == 1)
@@ -651,11 +642,7 @@
 					{
 						WeakForm::BiFormSurf* bfs = s->bfsurf[ww];
 						if (isempty[bfs->i] || isempty[bfs->j]) continue;
-<<<<<<< HEAD
 						if ((bfs->area != H2D_ANY_BOUNDARY_EDGE && bfs->area != H2D_ANY_EDGE && bfs->area != H2D_ANY_INNER_EDGE)&& !wf->is_in_area(marker, bfs->area)) continue;
-=======
-						if ((bfs->area != ANY_BOUNDARY_EDGE && bfs->area != ANY_EDGE && bfs->area != ANY_INNER_EDGE) && !wf->is_in_area(marker, bfs->area)) continue;
->>>>>>> 742a1474
 						m = bfs->i;  fv = spss[m];  am = &al[m];
 						n = bfs->j;  fu = pss[n];   an = &al[n];
 
@@ -685,12 +672,8 @@
 					{
 						WeakForm::LiFormSurf* lfs = s->lfsurf[ww];
 						if (isempty[lfs->i]) continue;
-<<<<<<< HEAD
 
 						if ((lfs->area != H2D_ANY_BOUNDARY_EDGE && lfs->area != H2D_ANY_EDGE && lfs->area != H2D_ANY_INNER_EDGE) && !wf->is_in_area(marker, lfs->area)) continue;
-=======
-						if ((lfs->area != ANY_BOUNDARY_EDGE && lfs->area != ANY_EDGE && lfs->area != ANY_INNER_EDGE) && !wf->is_in_area(marker, lfs->area)) continue;
->>>>>>> 742a1474
 						m = lfs->i;  fv = spss[m];  am = &al[m];
 						if (!nat[m]) continue;
 						ep[edge].base = trav.get_base();
@@ -713,33 +696,16 @@
 
 						if (isempty[bfs->i] || isempty[bfs->j]) continue;
 
-<<<<<<< HEAD
 						if ((bfs->area != H2D_ANY_BOUNDARY_EDGE && bfs->area != H2D_ANY_EDGE && bfs->area != H2D_ANY_INNER_EDGE) && !wf->is_in_area(marker, bfs->area)) continue;
-=======
-		/*				if(wf->areas.size() == 0){
-							debug_log("the vector: areas for the surface form wasn't filled by def_area()");
-							continue;
-						}
-*/
-						if ((bfs->area != ANY_BOUNDARY_EDGE && bfs->area != ANY_EDGE && bfs->area != ANY_INNER_EDGE) && !wf->is_in_area(marker, bfs->area)) continue;
->>>>>>> 742a1474
 
 						m = bfs->i;  fv = spss[m];  am = &al[m];
 						n = bfs->j;  fu = pss[n];   an = &al[n];
 
-<<<<<<< HEAD
-=======
-						if (!nat[m] || !nat[n]) continue;
->>>>>>> 742a1474
 						ep[edge].base = trav.get_base();
 						ep[edge].space_v = spaces[m];
 						ep[edge].space_u = spaces[n];
 
-<<<<<<< HEAD
 						if(bfs->area == H2D_ANY_EDGE)
-=======
-						if(bfs->area == ANY_EDGE)
->>>>>>> 742a1474
 						{
 							scalar bi, **mat = get_matrix_buffer(std::max(am->cnt, an->cnt));
 							for (int i = 0; i < am->cnt; i++)
@@ -756,11 +722,7 @@
 							insert_block(mat, am->dof, an->dof, am->cnt, an->cnt);
 						}
 						// still will be filled when this optionality would be needed.
-<<<<<<< HEAD
 						else if(bfs->area == H2D_ANY_INNER_EDGE)
-=======
-						else if(bfs->area == ANY_INNER_EDGE)
->>>>>>> 742a1474
 							continue;
 						else
 							continue;
@@ -769,7 +731,6 @@
 					// assemble surface linear forms /////////////////////////////////////
 					for (unsigned int ww = 0; ww < s->lfsurf.size(); ww++)
 					{
-<<<<<<< HEAD
 						WeakForm::LiFormSurf* lfs = s->lfsurf[ww];
 						if (isempty[lfs->i]) continue;
 
@@ -780,22 +741,6 @@
 						ep[edge].space_v = spaces[m];
 
 						if(lfs->area == H2D_ANY_EDGE)
-=======
-
-						WeakForm::LiFormSurf* lfs = s->lfsurf[ww];
-						if (isempty[lfs->i]) continue;
-		/*				if(wf->areas.size() == 0){
-		//					debug_log("the vector: areas for the surface form wasn't filled by def_area()");
-		//					continue;
-						}*/
-						if ((lfs->area != ANY_BOUNDARY_EDGE &&lfs->area != ANY_EDGE && lfs->area != ANY_INNER_EDGE) && !wf->is_in_area(marker, lfs->area)) continue;
-						m = lfs->i;  fv = spss[m];  am = &al[m];
-			//			if (!nat[m]) continue;
-						ep[edge].base = trav.get_base();
-						ep[edge].space_v = spaces[m];
-
-						if(lfs->area == ANY_EDGE)
->>>>>>> 742a1474
 						{
 							for (int i = 0; i < am->cnt; i++)
 							{
@@ -805,11 +750,7 @@
 							}
 						}
 						// here the form will use for evaluation information from neighbors
-<<<<<<< HEAD
 						else if(lfs->area == H2D_ANY_INNER_EDGE)
-=======
-						else if(lfs->area == ANY_INNER_EDGE)
->>>>>>> 742a1474
 						{
 							for (int i = 0; i < am->cnt; i++)
 							{
@@ -1082,14 +1023,11 @@
   int idx_ref = rv->get_transform();
   int idx_form = fv->get_transform();
 	int n_ext = lf->ext.size();
-<<<<<<< HEAD
 	if(n_ext == 0)
 	{
 		debug_log("In initialization of surface linear form weren't added any extern functions (f.e. solution from previous step)");
 		return 0;
 	}
-=======
->>>>>>> 742a1474
 
 	Element* el;
 	el = rv->get_active_element();
@@ -1097,10 +1035,6 @@
 	NeighborSearch* neighb;
 	Space* space = ep->space_v;
 
-<<<<<<< HEAD
-=======
-
->>>>>>> 742a1474
 	neighb = new NeighborSearch(el, mesh);
 	neighb->set_active_edge(ep->edge);
 	int n_neighbors = neighb->get_number_of_neighbs();
@@ -1127,10 +1061,6 @@
 			if(help_var > max_of_orders[i])
 				max_of_orders[i] = help_var;
 		}
-<<<<<<< HEAD
-=======
-		debug_log("maximum of orders: %d", help_var);
->>>>>>> 742a1474
 	}
 
 	for(int i = 0; i < n_neighbors; i++)
@@ -1163,7 +1093,6 @@
 
 		int eo = quad->get_edge_points(ep->edge,order);
 	  double3* pt = quad->get_points(eo);
-<<<<<<< HEAD
 		int np = quad->get_num_points(eo);
 
 
@@ -1191,46 +1120,10 @@
 
 	  rv->set_transform(idx_ref);
 	  fv->set_transform(idx_form);
-=======
-		int np = neighb->get_n_integ_points(i);
-
-
-	    cache_e[eo] = init_geom_surf(rv, ep, eo);
-	    double3* tan = rv->get_tangent(ep->edge, order);
-	    cache_jwt[eo] = new double[np];
-	    for(int i = 0; i < np; i++)
-	      cache_jwt[eo][i] = pt[i][2] * tan[i][2];
-
-		  Geom<double>* e = cache_e[eo];
-		  double* jwt = cache_jwt[eo];
-
-
-		  ext_data->fn = ext_fn_central;
-		  ext_data->nf = lf->ext.size();
-		  ext_data->set_fn_neighbor(ext_fn_neighbor);
-		  ext_data->set_nf_neighbor(lf->ext.size());
-
-		  // function values
-		  Func<double>* v = get_fn(fv, rv, eo);
-		  debug_log("hodnota: %f ", lf->fn(np, jwt, v, e, ext_data));
-		  res += lf->fn(np, jwt, v, e, ext_data);
-		  ext_data->free();
-		  ext_data->free_neighbor();
-		  delete ext_data;
-
-		  rv->set_transform(idx_ref);
-		  fv->set_transform(idx_form);
-
->>>>>>> 742a1474
 	}
 
 	delete neighb;
 	neighbors.clear();
-<<<<<<< HEAD
-
-=======
-	res = 0;
->>>>>>> 742a1474
   return 0.5 * res; // Edges are parametrized from 0 to 1 while integration weights
                     // are defined in (-1, 1). Thus multiplying with 0.5 to correct
                     // the weights.
