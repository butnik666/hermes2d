--- conflicted
+++ resolved
@@ -264,11 +264,7 @@
   e->nvert = 3;
   e->iro_cache = -1;
   e->cm = cm;
-<<<<<<< HEAD
-	e->parent = NULL;
-=======
   e->parent = NULL;
->>>>>>> 0a4ad428
 
   // set vertex and edge node pointers
   e->vn[0] = v0;
@@ -295,11 +291,7 @@
   e->nvert = 4;
   e->iro_cache = -1;
   e->cm = cm;
-<<<<<<< HEAD
-	e->parent = NULL;
-=======
   e->parent = NULL;
->>>>>>> 0a4ad428
 
   // set vertex and edge node pointers
   e->vn[0] = v0;
@@ -403,18 +395,11 @@
   sons[3]->vn[1]->bnd = bnd[2];
   sons[3]->vn[2]->bnd = bnd[0];
 
-<<<<<<< HEAD
-	//add parent pointer to sons
-	for(int i = 0; i < 4; i++)
-		if(sons[i] != NULL)
-			sons[i]->parent = e;
-=======
   //set pointers to parent element for sons
   for(int i = 0; i < 4; i++)
 	  if(sons[i] != NULL)
 		  sons[i]->parent = e;
 
->>>>>>> 0a4ad428
   // copy son pointers (could not have been done earlier because of the union)
   memcpy(e->sons, sons, 4 * sizeof(Element*));
 }
@@ -559,18 +544,10 @@
       if (sons[i] != NULL)
         sons[i]->iro_cache = 0;
 
-<<<<<<< HEAD
-	//add parent pointer to sons
-	for(int i = 0; i < 4; i++)
-		if(sons[i] != NULL)
-			sons[i]->parent = e;
-=======
   //set pointers to parent element for sons
   for(int i = 0; i < 4; i++)
 	  if(sons[i] != NULL)
 		  sons[i]->parent = e;
-
->>>>>>> 0a4ad428
 
   // copy son pointers (could not have been done earlier because of the union)
   memcpy(e->sons, sons, sizeof(sons));
@@ -978,15 +955,10 @@
       if (!e->cm->toplevel)
         e->cm->parent = &elements[e->cm->parent->id];
     }
-<<<<<<< HEAD
-		if(e->parent != NULL)
-			e->parent = &elements[e->parent->id];
-=======
 
     //update parent pointer
     if(e->parent != NULL)
       e->parent = &elements[e->parent->id];
->>>>>>> 0a4ad428
   }
 
   // update element pointers in edge nodes
